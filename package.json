--- conflicted
+++ resolved
@@ -30,11 +30,7 @@
   },
   "devDependencies": {
     "@softwareventures/semantic-release-config": "1.2.0",
-<<<<<<< HEAD
-    "@softwareventures/tsconfig": "2.3.3",
-=======
     "@softwareventures/tsconfig": "5.1.0",
->>>>>>> a463c73a
     "@softwareventures/tslint-rules": "0.9.2",
     "ava": "3.15.0",
     "cz-conventional-changelog": "3.3.0",
