{
  "name": "@softwareventures/date",
  "version": "0.0.0-development",
  "description": "An abstract date, with no associated time zone",
  "keywords": [
    "TypeScript",
    "date",
    "time"
  ],
  "author": "Daniel Cassidy <mail@danielcassidy.me.uk>",
  "homepage": "https://github.com/softwareventures/date",
  "bugs": "https://github.com/softwareventures/date/issues",
  "repository": "github:softwareventures/date",
  "license": "ISC",
  "scripts": {
    "prepare": "tsc",
    "semantic-release": "semantic-release",
    "test": "tslint --project . && ava"
  },
  "sideEffects": false,
  "dependencies": {
    "@softwareventures/ordered": "^0.2.1",
    "@types/is-integer": "1.0.0",
    "is-integer": "1.0.7",
    "is-integer-in-range": "^1.0.0 || ^2.0.0",
    "tslib": "^1.9.3 || ^2.0.0"
  },
  "devDependencies": {
    "@softwareventures/semantic-release-config": "1.1.1",
    "@softwareventures/tsconfig": "5.1.0",
    "@softwareventures/tslint-rules": "0.9.2",
    "ava": "3.15.0",
    "cz-conventional-changelog": "3.3.0",
    "semantic-release": "17.4.4",
    "ts-node": "9.1.1",
    "tslint": "6.1.3",
    "typescript": "4.3.5"
<<<<<<< HEAD
  },
  "dependencies": {
    "@softwareventures/ordered": "^0.2.1",
    "@types/is-integer": "1.0.0",
    "is-integer": "1.0.7",
    "is-integer-in-range": "^1.0.0 || ^2.0.0",
    "tslib": "^1.9.3 || ^2.0.0 || ^2.1.0"
=======
>>>>>>> f45c617a
  },
  "config": {
    "commitizen": {
      "path": "./node_modules/cz-conventional-changelog"
    }
  },
  "ava": {
    "extensions": [
      "ts"
    ],
    "require": [
      "ts-node/register"
    ]
  },
  "release": {
    "extends": "@softwareventures/semantic-release-config"
  },
  "publishConfig": {
    "access": "public"
  }
}<|MERGE_RESOLUTION|>--- conflicted
+++ resolved
@@ -23,11 +23,11 @@
     "@types/is-integer": "1.0.0",
     "is-integer": "1.0.7",
     "is-integer-in-range": "^1.0.0 || ^2.0.0",
-    "tslib": "^1.9.3 || ^2.0.0"
+    "tslib": "^1.9.3 || ^2.0.0 || ^2.1.0"
   },
   "devDependencies": {
     "@softwareventures/semantic-release-config": "1.1.1",
-    "@softwareventures/tsconfig": "5.1.0",
+    "@softwareventures/tsconfig": "2.3.3",
     "@softwareventures/tslint-rules": "0.9.2",
     "ava": "3.15.0",
     "cz-conventional-changelog": "3.3.0",
@@ -35,16 +35,6 @@
     "ts-node": "9.1.1",
     "tslint": "6.1.3",
     "typescript": "4.3.5"
-<<<<<<< HEAD
-  },
-  "dependencies": {
-    "@softwareventures/ordered": "^0.2.1",
-    "@types/is-integer": "1.0.0",
-    "is-integer": "1.0.7",
-    "is-integer-in-range": "^1.0.0 || ^2.0.0",
-    "tslib": "^1.9.3 || ^2.0.0 || ^2.1.0"
-=======
->>>>>>> f45c617a
   },
   "config": {
     "commitizen": {
